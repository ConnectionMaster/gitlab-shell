--- conflicted
+++ resolved
@@ -26,11 +26,7 @@
     end
 
     it 'raises KeyError on invalid input' do
-<<<<<<< HEAD
-      expect do described_class.command("\nssh-rsa AAA") end.to raise_error(described_class::KeyError)
-=======
       expect { described_class.command_key("\nssh-rsa AAA") }.to raise_error(described_class::KeyError)
->>>>>>> e3fead94
     end
   end
 
@@ -46,7 +42,7 @@
     end
 
     it 'raises KeyError on invalid input' do
-      expect do described_class.key_line('key-741', "ssh-rsa AAA\nssh-rsa AAA") end.to raise_error(described_class::KeyError)
+      expect { described_class.key_line('key-741', "ssh-rsa AAA\nssh-rsa AAA") }.to raise_error(described_class::KeyError)
     end
   end
 
